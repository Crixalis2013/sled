use std::{
    sync::{
        atomic::{AtomicBool, AtomicUsize, Ordering},
        Arc,
    },
    thread,
};

use docopt::Docopt;
use rand::{thread_rng, Rng};
use serde::Deserialize;

#[cfg_attr(
    // only enable jemalloc on linux and macos by default
    all(
        any(target_os = "linux", target_os = "macos"),
        not(feature = "no_jemalloc"),
    ),
    global_allocator
)]
static ALLOC: jemallocator::Jemalloc = jemallocator::Jemalloc;

static TOTAL: AtomicUsize = AtomicUsize::new(0);
static SEQ: AtomicUsize = AtomicUsize::new(0);

const USAGE: &str = "
Usage: stress [--threads=<#>] [--burn-in] [--duration=<s>] \
    [--key-len=<l>] [--val-len=<l>] \
    [--get-prop=<p>] \
    [--set-prop=<p>] \
    [--del-prop=<p>] \
    [--cas-prop=<p>] \
    [--scan-prop=<p>] \
    [--merge-prop=<p>] \
    [--entries=<n>] \
    [--sequential] \
    [--total-ops=<n>]

Options:
    --threads=<#>      Number of threads [default: 4].
    --burn-in          Don't halt until we receive a signal.
    --duration=<s>     Seconds to run for [default: 10].
    --key-len=<l>      The length of keys [default: 10].
    --val-len=<l>      The length of values [default: 100].
    --get-prop=<p>     The relative proportion of get requests [default: 94].
    --set-prop=<p>     The relative proportion of set requests [default: 2].
    --del-prop=<p>     The relative proportion of del requests [default: 1].
    --cas-prop=<p>     The relative proportion of cas requests [default: 1].
    --scan-prop=<p>    The relative proportion of scan requests [default: 1].
    --merge-prop=<p>   The relative proportion of merge requests [default: 1].
    --entries=<n>      The total keyspace [default: 100000].
    --sequential       Run the test in sequential mode instead of random.
    --total-ops=<n>    Stop test after executing a total number of operations.
";

#[derive(Deserialize, Clone)]
struct Args {
    flag_threads: usize,
    flag_burn_in: bool,
    flag_duration: u64,
    flag_key_len: usize,
    flag_val_len: usize,
    flag_get_prop: usize,
    flag_set_prop: usize,
    flag_del_prop: usize,
    flag_cas_prop: usize,
    flag_scan_prop: usize,
    flag_merge_prop: usize,
    flag_entries: usize,
    flag_sequential: bool,
    flag_total_ops: Option<usize>,
}

// defaults will be applied later based on USAGE above
static mut ARGS: Args = Args {
    flag_threads: 0,
    flag_burn_in: false,
    flag_duration: 0,
    flag_key_len: 0,
    flag_val_len: 0,
    flag_get_prop: 0,
    flag_set_prop: 0,
    flag_del_prop: 0,
    flag_cas_prop: 0,
    flag_scan_prop: 0,
    flag_merge_prop: 0,
    flag_entries: 0,
    flag_sequential: false,
    flag_total_ops: None,
};

fn report(shutdown: Arc<AtomicBool>) {
    let mut last = 0;
    while !shutdown.load(Ordering::Relaxed) {
        thread::sleep(std::time::Duration::from_secs(1));
        let total = TOTAL.load(Ordering::Acquire);

        println!("did {} ops, {}mb RSS", total - last, rss() / (1024 * 1024));

        last = total;
    }
}

fn concatenate_merge(
    _key: &[u8],              // the key being merged
    old_value: Option<&[u8]>, // the previous value, if one existed
    merged_bytes: &[u8],      // the new bytes being merged in
) -> Option<Vec<u8>> {
    // set the new value, return None to delete
    let mut ret = old_value.map(|ov| ov.to_vec()).unwrap_or_else(|| vec![]);

    ret.extend_from_slice(merged_bytes);

    Some(ret)
}

fn run(tree: Arc<sled::Db>, shutdown: Arc<AtomicBool>) {
    let args = unsafe { ARGS.clone() };

    let get_max = args.flag_get_prop;
    let set_max = get_max + args.flag_set_prop;
    let del_max = set_max + args.flag_del_prop;
    let cas_max = del_max + args.flag_cas_prop;
    let merge_max = cas_max + args.flag_merge_prop;
    let scan_max = merge_max + args.flag_scan_prop;

    let bytes = |len| -> Vec<u8> {
        let i = if args.flag_sequential {
            SEQ.fetch_add(1, Ordering::Relaxed)
        } else {
            thread_rng().gen::<usize>()
        } % args.flag_entries;

<<<<<<< HEAD
        let i_bytes = i.to_be_bytes();
=======
        let i_bytes = i.to_le_bytes();
>>>>>>> 82de5ffc

        i_bytes.iter().cycle().take(len).copied().collect()
    };
    let mut rng = thread_rng();

    while !shutdown.load(Ordering::Relaxed) {
        let op = TOTAL.fetch_add(1, Ordering::Release);
        let key = bytes(args.flag_key_len);
        let choice = rng.gen_range(0, scan_max + 1);

        match choice {
            v if v <= get_max => {
                tree.get(&key).unwrap();
            }
            v if v > get_max && v <= set_max => {
                tree.insert(&key, bytes(args.flag_val_len)).unwrap();
            }
            v if v > set_max && v <= del_max => {
                tree.remove(&key).unwrap();
            }
            v if v > del_max && v <= cas_max => {
                let old_k = bytes(args.flag_val_len);

                let old = if rng.gen::<bool>() {
                    Some(old_k.as_slice())
                } else {
                    None
                };

                let new = if rng.gen::<bool>() {
                    Some(bytes(args.flag_val_len))
                } else {
                    None
                };

                if let Err(e) = tree.compare_and_swap(&key, old, new) {
                    panic!("operational error: {:?}", e);
                }
            }
            v if v > cas_max && v <= merge_max => {
                tree.merge(&key, bytes(args.flag_val_len)).unwrap();
            }
            _ => {
                let iter = tree.range(key..).map(|res| res.unwrap());

                if op % 2 == 0 {
                    let _ = iter.take(rng.gen_range(0, 15)).collect::<Vec<_>>();
                } else {
                    let _ = iter
                        .rev()
                        .take(rng.gen_range(0, 15))
                        .collect::<Vec<_>>();
                }
            }
        }
    }
}

fn rss() -> usize {
    #[cfg(target_os = "linux")]
    {
        use std::io::prelude::*;
        use std::io::BufReader;

        let mut buf = String::new();
        let mut f =
            BufReader::new(std::fs::File::open("/proc/self/statm").unwrap());
        f.read_line(&mut buf).unwrap();
        let mut parts = buf.split_whitespace();
        let rss_pages = parts.nth(1).unwrap().parse::<usize>().unwrap();
        rss_pages * 4096
    }
    #[cfg(not(target_os = "linux"))]
    {
        0
    }
}

fn main() {
    #[cfg(feature = "logging")]
    setup_logger();

    let args = unsafe {
        ARGS = Docopt::new(USAGE)
            .and_then(|d| d.argv(std::env::args()).deserialize())
            .unwrap_or_else(|e| e.exit());
        ARGS.clone()
    };

    let shutdown = Arc::new(AtomicBool::new(false));

    let config = sled::Config::new()
        .cache_capacity(256 * 1024 * 1024)
        .flush_every_ms(Some(200))
        .snapshot_after_ops(100_000_000_000)
        .print_profile_on_drop(true);

    let tree = Arc::new(config.open().unwrap());
    tree.set_merge_operator(concatenate_merge);

    let mut threads = vec![];

    let now = std::time::Instant::now();

    let n_threads = args.flag_threads;

    for i in 0..=n_threads {
        let tree = tree.clone();
        let shutdown = shutdown.clone();

        let t = if i == 0 {
            thread::Builder::new()
                .name("reporter".into())
                .spawn(move || report(shutdown))
                .unwrap()
        } else {
            thread::spawn(move || run(tree, shutdown))
        };

        threads.push(t);
    }

    if let Some(ops) = args.flag_total_ops {
        assert!(!args.flag_burn_in, "don't set both --burn-in and --total-ops");
        while TOTAL.load(Ordering::Relaxed) < ops {
            thread::sleep(std::time::Duration::from_millis(50));
        }
        shutdown.store(true, Ordering::SeqCst);
    } else if !args.flag_burn_in {
        thread::sleep(std::time::Duration::from_secs(unsafe {
            ARGS.flag_duration
        }));
        shutdown.store(true, Ordering::SeqCst);
    }

    for t in threads.into_iter() {
        t.join().unwrap();
    }

    let ops = TOTAL.load(Ordering::SeqCst);
    let time = now.elapsed().as_secs() as usize;

    println!(
        "did {} total ops in {} seconds. {} ops/s",
        ops,
        time,
        (ops * 1_000) / (time * 1_000)
    );
}

#[cfg(feature = "logging")]
pub fn setup_logger() {
    use std::io::Write;

    color_backtrace::install();

    fn tn() -> String {
        std::thread::current().name().unwrap_or("unknown").to_owned()
    }

    let mut builder = env_logger::Builder::new();
    builder
        .format(|buf, record| {
            writeln!(
                buf,
                "{:05} {:25} {:10} {}",
                record.level(),
                tn(),
                record.module_path().unwrap().split("::").last().unwrap(),
                record.args()
            )
        })
        .filter(None, log::LevelFilter::Info);

    if std::env::var("RUST_LOG").is_ok() {
        builder.parse(&std::env::var("RUST_LOG").unwrap());
    }

    let _r = builder.try_init();
}<|MERGE_RESOLUTION|>--- conflicted
+++ resolved
@@ -131,11 +131,7 @@
             thread_rng().gen::<usize>()
         } % args.flag_entries;
 
-<<<<<<< HEAD
-        let i_bytes = i.to_be_bytes();
-=======
         let i_bytes = i.to_le_bytes();
->>>>>>> 82de5ffc
 
         i_bytes.iter().cycle().take(len).copied().collect()
     };
